# Copyright (c) Microsoft Corporation. 
# Licensed under the MIT license.

import torch
import torch.nn as nn
import torch
<<<<<<< HEAD
=======
from torch.autograd import Variable
import copy
>>>>>>> d183b96c

device = torch.device("cuda" if torch.cuda.is_available() else "cpu")

class Seq2Seq(nn.Module):
    """
        Build Seqence-to-Sequence.
        
        Parameters:

        * `encoder`- encoder of seq2seq model. e.g. roberta
        * `decoder`- decoder of seq2seq model. e.g. transformer
        * `config`- configuration of encoder model. 
        * `beam_size`- beam size for beam search. 
        * `max_length`- max length of target for beam search. 
        * `sos_id`- start of symbol ids in target for beam search.
        * `eos_id`- end of symbol ids in target for beam search. 
    """
    def __init__(self, encoder,decoder,config,beam_size=None,max_length=None,sos_id=None,eos_id=None):
        super(Seq2Seq, self).__init__()
        self.encoder = encoder
        self.decoder=decoder
        self.config=config
        self.register_buffer("bias", torch.tril(torch.ones(2048, 2048)))
        self.dense = nn.Linear(config.hidden_size, config.hidden_size)
        self.lm_head = nn.Linear(config.hidden_size, config.vocab_size, bias=False)
        self.lsm = nn.LogSoftmax(dim=-1)
        self.tie_weights()
        
        self.beam_size=beam_size
        self.max_length=max_length
        self.sos_id=sos_id
        self.eos_id=eos_id
        
    def _tie_or_clone_weights(self, first_module, second_module):
        """ Tie or clone module weights depending of weither we are using TorchScript or not
        """
        if self.config.torchscript:
            first_module.weight = nn.Parameter(second_module.weight.clone())
        else:
            first_module.weight = second_module.weight
                  
    def tie_weights(self):
        """ Make sure we are sharing the input and output embeddings.
            Export to TorchScript can't handle parameter sharing so we are cloning them instead.
        """
        self._tie_or_clone_weights(self.lm_head,
                                   self.encoder.embeddings.word_embeddings)  
                                   
    def forward(self, source_ids=None,source_mask=None,target_ids=None,target_mask=None,args=None):   
        global device
        outputs = self.encoder(source_ids, attention_mask=source_mask)
        encoder_output = outputs[0].permute([1,0,2]).contiguous()
        if target_ids is not None:  
            attn_mask=-1e4 *(1-self.bias[:target_ids.shape[1],:target_ids.shape[1]])
            tgt_embeddings = self.encoder.embeddings(target_ids).permute([1,0,2]).contiguous()
            out = self.decoder(tgt_embeddings,encoder_output,tgt_mask=attn_mask,memory_key_padding_mask=(1-source_mask).bool())
            hidden_states = torch.tanh(self.dense(out)).permute([1,0,2]).contiguous()
            lm_logits = self.lm_head(hidden_states)
            # Shift so that tokens < n predict n
            active_loss = target_mask[..., 1:].ne(0).view(-1) == 1
            shift_logits = lm_logits[..., :-1, :].contiguous()
            shift_labels = target_ids[..., 1:].contiguous()
            # Flatten the tokens
            loss_fct = nn.CrossEntropyLoss(ignore_index=-1)
            loss = loss_fct(shift_logits.view(-1, shift_logits.size(-1))[active_loss],
                            shift_labels.view(-1)[active_loss])

            outputs = loss,loss*active_loss.sum(),active_loss.sum()
            return outputs
        else:
            #Predict 
            preds=[]       
            zero=torch.cuda.LongTensor(1).fill_(0) if torch.cuda.is_available() else torch.LongTensor(1).fill_(0)   
            for i in range(source_ids.shape[0]):
                context=encoder_output[:,i:i+1]
                context_mask=source_mask[i:i+1,:]
                beam = Beam(self.beam_size,self.sos_id,self.eos_id)
                input_ids=beam.getCurrentState()
                context=context.repeat(1, self.beam_size,1)
                context_mask=context_mask.repeat(self.beam_size,1)
                for _ in range(self.max_length): 
                    if beam.done():
                        break
                    attn_mask=-1e4 *(1-self.bias[:input_ids.shape[1],:input_ids.shape[1]])
                    tgt_embeddings = self.encoder.embeddings(input_ids).permute([1,0,2]).contiguous()
                    out = self.decoder(tgt_embeddings,context,tgt_mask=attn_mask,memory_key_padding_mask=(1-context_mask).bool())
                    out = torch.tanh(self.dense(out))
                    hidden_states=out.permute([1,0,2]).contiguous()[:,-1,:]
                    out = self.lsm(self.lm_head(hidden_states)).data
                    beam.advance(out)
                    input_ids.data.copy_(input_ids.data.index_select(0, beam.getCurrentOrigin()))
                    input_ids=torch.cat((input_ids,beam.getCurrentState()),-1)
                hyp= beam.getHyp(beam.getFinal())
                pred=beam.buildTargetTokens(hyp)[:self.beam_size]
                pred=[torch.cat([x.view(-1) for x in p]+[zero]*(self.max_length-len(p))).view(1,-1) for p in pred]
                preds.append(torch.cat(pred,0).unsqueeze(0))
                
            preds=torch.cat(preds,0)                
            return preds   
        
        

class Beam(object):
    def __init__(self, size,sos,eos):
        self.size = size
        self.tt = torch.cuda if torch.cuda.is_available() else torch
        # The score for each translation on the beam.
        self.scores = self.tt.FloatTensor(size).zero_()
        # The backpointers at each time-step.
        self.prevKs = []
        # The outputs at each time-step.
        self.nextYs = [self.tt.LongTensor(size)
                       .fill_(0)]
        self.nextYs[0][0] = sos
        # Has EOS topped the beam yet.
        self._eos = eos
        self.eosTop = False
        # Time and k pair for finished.
        self.finished = []

    def getCurrentState(self):
        "Get the outputs for the current timestep."
        batch = self.tt.LongTensor(self.nextYs[-1]).view(-1, 1)
        return batch

    def getCurrentOrigin(self):
        "Get the backpointers for the current timestep."
        return self.prevKs[-1]

    def advance(self, wordLk):
        """
        Given prob over words for every last beam `wordLk` and attention
        `attnOut`: Compute and update the beam search.

        Parameters:

        * `wordLk`- probs of advancing from the last step (K x words)
        * `attnOut`- attention at the last step

        Returns: True if beam search is complete.
        """
        numWords = wordLk.size(1)

        # Sum the previous scores.
        if len(self.prevKs) > 0:
            beamLk = wordLk + self.scores.unsqueeze(1).expand_as(wordLk)

            # Don't let EOS have children.
            for i in range(self.nextYs[-1].size(0)):
                if self.nextYs[-1][i] == self._eos:
                    beamLk[i] = -1e20
        else:
            beamLk = wordLk[0]
        flatBeamLk = beamLk.view(-1)
        bestScores, bestScoresId = flatBeamLk.topk(self.size, 0, True, True)

        self.scores = bestScores

        # bestScoresId is flattened beam x word array, so calculate which
        # word and beam each score came from
        prevK = bestScoresId // numWords
        self.prevKs.append(prevK)
        self.nextYs.append((bestScoresId - prevK * numWords))


        for i in range(self.nextYs[-1].size(0)):
            if self.nextYs[-1][i] == self._eos:
                s = self.scores[i]
                self.finished.append((s, len(self.nextYs) - 1, i))

        # End condition is when top-of-beam is EOS and no global score.
        if self.nextYs[-1][0] == self._eos:
            self.eosTop = True

    def done(self):
        return self.eosTop and len(self.finished) >=self.size

    def getFinal(self):
        if len(self.finished) == 0:
            self.finished.append((self.scores[0], len(self.nextYs) - 1, 0))
        self.finished.sort(key=lambda a: -a[0])
        if len(self.finished) != self.size:
            unfinished=[]
            for i in range(self.nextYs[-1].size(0)):
                if self.nextYs[-1][i] != self._eos:
                    s = self.scores[i]
                    unfinished.append((s, len(self.nextYs) - 1, i)) 
            unfinished.sort(key=lambda a: -a[0])
            self.finished+=unfinished[:self.size-len(self.finished)]
        return self.finished[:self.size]

    def getHyp(self, beam_res):
        """
        Walk back to construct the full hypothesis.
        """
        hyps=[]
        for _,timestep, k in beam_res:
            hyp = []
            for j in range(len(self.prevKs[:timestep]) - 1, -1, -1):
                hyp.append(self.nextYs[j+1][k])
                k = self.prevKs[j][k]
            hyps.append(hyp[::-1])
        return hyps
    
    def buildTargetTokens(self, preds):
        sentence=[]
        for pred in preds:
            tokens = []
            for tok in pred:
                if tok==self._eos:
                    break
                tokens.append(tok)
            sentence.append(tokens)
        return sentence
        <|MERGE_RESOLUTION|>--- conflicted
+++ resolved
@@ -4,11 +4,6 @@
 import torch
 import torch.nn as nn
 import torch
-<<<<<<< HEAD
-=======
-from torch.autograd import Variable
-import copy
->>>>>>> d183b96c
 
 device = torch.device("cuda" if torch.cuda.is_available() else "cpu")
 
@@ -59,6 +54,7 @@
                                    
     def forward(self, source_ids=None,source_mask=None,target_ids=None,target_mask=None,args=None):   
         global device
+        global device
         outputs = self.encoder(source_ids, attention_mask=source_mask)
         encoder_output = outputs[0].permute([1,0,2]).contiguous()
         if target_ids is not None:  
@@ -81,6 +77,7 @@
         else:
             #Predict 
             preds=[]       
+            zero=torch.cuda.LongTensor(1).fill_(0) if torch.cuda.is_available() else torch.LongTensor(1).fill_(0)   
             zero=torch.cuda.LongTensor(1).fill_(0) if torch.cuda.is_available() else torch.LongTensor(1).fill_(0)   
             for i in range(source_ids.shape[0]):
                 context=encoder_output[:,i:i+1]
@@ -115,6 +112,7 @@
     def __init__(self, size,sos,eos):
         self.size = size
         self.tt = torch.cuda if torch.cuda.is_available() else torch
+        self.tt = torch.cuda if torch.cuda.is_available() else torch
         # The score for each translation on the beam.
         self.scores = self.tt.FloatTensor(size).zero_()
         # The backpointers at each time-step.
