from flask import Flask, request, make_response
from discriminator.interface import predict as disc_predict
from locator.interface import predict as loc_predict
from generator.interface import predict as gen_predict
import time
import json

app = Flask(__name__)

def make_plain_text_response(result):
    response = make_response(result, 200)
    response.mimetype = "text/plain"
    response.charset = "utf-8"
    return response

@app.route('/discriminator', methods=['POST'])

def run_discriminator():
    print(">>> Running discriminator")
    json_str = request.data.decode('utf-8')
    input_json = json.loads(json_str)

<<<<<<< HEAD
    # print(f">>> Discriminator inferencing: \n${json.dumps(input_json, indent=4)}")
    result = disc_predict(input_json)

    # print(f">>> Discriminator sending output: \n${json.dumps(result, indent=4)}")
    print(f">>> Discriminator sending output")
=======
    print(f">>> Discriminator infering: \n${json.dumps(input_json, indent=4)}")
    start_time = time.time()
    result = disc_predict(input_json)
    
    end_time = time.time()
    inference_time = end_time - start_time
    
    print(f">>> Discriminator sending output: \n${json.dumps(result, indent=4)}")
    print(f"Inference time: {inference_time:.3f} seconds")   
>>>>>>> d183b96c
    return make_plain_text_response(result)

@app.route('/range', methods=['POST'])
def run_range():
    print(">>> Running locator")
    json_str = request.data.decode('utf-8')
    input_json = json.loads(json_str)
    
<<<<<<< HEAD
    # print(f">>> Locator inferencing: \n${json.dumps(input_json, indent=4)}")
    result = loc_predict(input_json)

    # print(f">>> Locator sending output: \n${json.dumps(result, indent=4)}")
    print(f">>> Locator sending output")
=======
    print(f">>> Locator infering: \n${json.dumps(input_json, indent=4)}")
    start_time = time.time()
    result = loc_predict(input_json)

    end_time = time.time()
    inference_time = end_time - start_time

    print(f">>> Locator sending output: \n${json.dumps(result, indent=4)}")
    print(f"Inference time: {inference_time:.3f} seconds")
>>>>>>> d183b96c
    return make_plain_text_response(result)

@app.route('/content', methods=['POST'])
def run_content():
    print(">>> Running generator")
    json_str = request.data.decode('utf-8')
    input_json = json.loads(json_str)

<<<<<<< HEAD
    # print(f">>> Editor inferencing: \n${json.dumps(input_json, indent=4)}")
    result = gen_predict(input_json)
    
    # print(f">>> Editor sending output: \n${json.dumps(result, indent=4)}")
    print(f">>> Generator sending output")
    return make_plain_text_response(result)

if __name__ == '__main__':
    app.run(host='localhost', port=5001, debug=True)
=======
    print(f">>> Editor infering: \n${json.dumps(input_json, indent=4)}")
    start_time = time.time()
    result = gen_predict(input_json)

    end_time = time.time()
    inference_time = end_time - start_time

    print(f">>> Editor sending output: \n${json.dumps(result, indent=4)}")
    print(f"Inference time: {inference_time:.3f} seconds")
    return make_plain_text_response(result)

if __name__ == '__main__':
    app.run(host='localhost', port=5012, debug=True)
>>>>>>> d183b96c
<|MERGE_RESOLUTION|>--- conflicted
+++ resolved
@@ -20,23 +20,11 @@
     json_str = request.data.decode('utf-8')
     input_json = json.loads(json_str)
 
-<<<<<<< HEAD
     # print(f">>> Discriminator inferencing: \n${json.dumps(input_json, indent=4)}")
     result = disc_predict(input_json)
 
     # print(f">>> Discriminator sending output: \n${json.dumps(result, indent=4)}")
     print(f">>> Discriminator sending output")
-=======
-    print(f">>> Discriminator infering: \n${json.dumps(input_json, indent=4)}")
-    start_time = time.time()
-    result = disc_predict(input_json)
-    
-    end_time = time.time()
-    inference_time = end_time - start_time
-    
-    print(f">>> Discriminator sending output: \n${json.dumps(result, indent=4)}")
-    print(f"Inference time: {inference_time:.3f} seconds")   
->>>>>>> d183b96c
     return make_plain_text_response(result)
 
 @app.route('/range', methods=['POST'])
@@ -45,23 +33,11 @@
     json_str = request.data.decode('utf-8')
     input_json = json.loads(json_str)
     
-<<<<<<< HEAD
     # print(f">>> Locator inferencing: \n${json.dumps(input_json, indent=4)}")
     result = loc_predict(input_json)
 
     # print(f">>> Locator sending output: \n${json.dumps(result, indent=4)}")
     print(f">>> Locator sending output")
-=======
-    print(f">>> Locator infering: \n${json.dumps(input_json, indent=4)}")
-    start_time = time.time()
-    result = loc_predict(input_json)
-
-    end_time = time.time()
-    inference_time = end_time - start_time
-
-    print(f">>> Locator sending output: \n${json.dumps(result, indent=4)}")
-    print(f"Inference time: {inference_time:.3f} seconds")
->>>>>>> d183b96c
     return make_plain_text_response(result)
 
 @app.route('/content', methods=['POST'])
@@ -70,7 +46,6 @@
     json_str = request.data.decode('utf-8')
     input_json = json.loads(json_str)
 
-<<<<<<< HEAD
     # print(f">>> Editor inferencing: \n${json.dumps(input_json, indent=4)}")
     result = gen_predict(input_json)
     
@@ -79,19 +54,4 @@
     return make_plain_text_response(result)
 
 if __name__ == '__main__':
-    app.run(host='localhost', port=5001, debug=True)
-=======
-    print(f">>> Editor infering: \n${json.dumps(input_json, indent=4)}")
-    start_time = time.time()
-    result = gen_predict(input_json)
-
-    end_time = time.time()
-    inference_time = end_time - start_time
-
-    print(f">>> Editor sending output: \n${json.dumps(result, indent=4)}")
-    print(f"Inference time: {inference_time:.3f} seconds")
-    return make_plain_text_response(result)
-
-if __name__ == '__main__':
-    app.run(host='localhost', port=5012, debug=True)
->>>>>>> d183b96c
+    app.run(host='localhost', port=5001, debug=True)